--- conflicted
+++ resolved
@@ -53,13 +53,10 @@
     db_dir: &Path,
     release_channel: &ReleaseChannel,
 ) -> ThreadSafeConnection<M> {
-<<<<<<< HEAD
-=======
     if *ZED_STATELESS {
         return open_fallback_db().await;
     }
 
->>>>>>> c8b20930
     let release_channel_name = release_channel.dev_name();
     let main_db_dir = db_dir.join(Path::new(&format!("0-{}", release_channel_name)));
 
