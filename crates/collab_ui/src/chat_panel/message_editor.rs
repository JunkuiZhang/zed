--- conflicted
+++ resolved
@@ -522,13 +522,8 @@
                 cx.theme().colors().text
             },
             font_family: settings.ui_font.family.clone(),
-<<<<<<< HEAD
             font_features: settings.ui_font.features.clone(),
-            font_size: UiTextSize::Small.rems().into(),
-=======
-            font_features: settings.ui_font.features,
             font_size: TextSize::Small.rems(cx).into(),
->>>>>>> b1eb0291
             font_weight: FontWeight::NORMAL,
             font_style: FontStyle::Normal,
             line_height: relative(1.3),
